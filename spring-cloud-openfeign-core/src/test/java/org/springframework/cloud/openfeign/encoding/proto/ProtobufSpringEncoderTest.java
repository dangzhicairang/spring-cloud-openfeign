/*
 * Copyright 2013-2020 the original author or authors.
 *
 * Licensed under the Apache License, Version 2.0 (the "License");
 * you may not use this file except in compliance with the License.
 * You may obtain a copy of the License at
 *
 *      https://www.apache.org/licenses/LICENSE-2.0
 *
 * Unless required by applicable law or agreed to in writing, software
 * distributed under the License is distributed on an "AS IS" BASIS,
 * WITHOUT WARRANTIES OR CONDITIONS OF ANY KIND, either express or implied.
 * See the License for the specific language governing permissions and
 * limitations under the License.
 */

package org.springframework.cloud.openfeign.encoding.proto;

import java.io.IOException;
import java.io.InputStream;
import java.net.URISyntaxException;
import java.nio.charset.StandardCharsets;
import java.util.ArrayList;
import java.util.HashMap;
import java.util.List;

import com.google.protobuf.InvalidProtocolBufferException;
import feign.RequestTemplate;
import feign.httpclient.ApacheHttpClient;
import org.apache.http.HttpEntity;
import org.apache.http.HttpResponse;
import org.apache.http.ProtocolVersion;
import org.apache.http.client.HttpClient;
import org.apache.http.client.methods.HttpEntityEnclosingRequestBase;
import org.apache.http.client.methods.HttpUriRequest;
import org.apache.http.message.BasicHttpResponse;
import org.apache.http.message.BasicStatusLine;
import org.junit.Test;
import org.junit.runner.RunWith;
import org.mockito.ArgumentMatchers;
import org.mockito.BDDMockito;
import org.mockito.Mock;
import org.mockito.junit.MockitoJUnitRunner;
import org.mockito.stubbing.Answer;

import org.springframework.beans.factory.ObjectFactory;
import org.springframework.boot.autoconfigure.http.HttpMessageConverters;
import org.springframework.cloud.openfeign.support.SpringEncoder;
import org.springframework.http.converter.protobuf.ProtobufHttpMessageConverter;

import static feign.Request.Body.encoded;
import static feign.Request.HttpMethod.POST;
import static org.assertj.core.api.Assertions.assertThat;
import static org.assertj.core.api.Assertions.fail;

/**
 * Test {@link SpringEncoder} with {@link ProtobufHttpMessageConverter}
 *
 * @author ScienJus
 */
@RunWith(MockitoJUnitRunner.class)
public class ProtobufSpringEncoderTest {

	@Mock
	private HttpClient httpClient;

	// a protobuf object with some content
	private org.springframework.cloud.openfeign.encoding.proto.Request request = org.springframework.cloud.openfeign.encoding.proto.Request
			.newBuilder().setId(1000000)
			.setMsg("Erlang/OTP 最初是爱立信为开发电信设备系统设计的编程语言平台，" + "电信设备(路由器、接入网关、…)典型设计是通过背板连接主控板卡与多块业务板卡的分布式系统。").build();

	@Test
	public void testProtobuf() throws IOException {
		// protobuf convert to request by feign and ProtobufHttpMessageConverter
		RequestTemplate requestTemplate = newRequestTemplate();
		newEncoder().encode(this.request, Request.class, requestTemplate);
		HttpEntity entity = toApacheHttpEntity(requestTemplate);
		byte[] bytes = read(entity.getContent(), (int) entity.getContentLength());

		assertThat(this.request.toByteArray()).isEqualTo(bytes);
		org.springframework.cloud.openfeign.encoding.proto.Request copy = org.springframework.cloud.openfeign.encoding.proto.Request
				.parseFrom(bytes);
		assertThat(copy).isEqualTo(this.request);
	}

	@Test
	public void testProtobufWithCharsetWillFail() throws IOException, URISyntaxException {
		// protobuf convert to request by feign and ProtobufHttpMessageConverter
		RequestTemplate requestTemplate = newRequestTemplate();
		newEncoder().encode(this.request, Request.class, requestTemplate);
		// set a charset
		requestTemplate.body(encoded(requestTemplate.requestBody().asBytes(), StandardCharsets.UTF_8));
		HttpEntity entity = toApacheHttpEntity(requestTemplate);
		byte[] bytes = read(entity.getContent(), (int) entity.getContentLength());

		// http request-body is different with original protobuf body
		assertThat(this.request.toByteArray().length).isNotEqualTo(bytes.length);
		try {
			org.springframework.cloud.openfeign.encoding.proto.Request copy = org.springframework.cloud.openfeign.encoding.proto.Request
					.parseFrom(bytes);
			fail("Expected an InvalidProtocolBufferException to be thrown");
		}
		catch (InvalidProtocolBufferException e) {
			// success
		}
	}

	private SpringEncoder newEncoder() {
		ObjectFactory<HttpMessageConverters> converters = () -> new HttpMessageConverters(
				new ProtobufHttpMessageConverter());
		return new SpringEncoder(converters);
	}

	private RequestTemplate newRequestTemplate() {
		RequestTemplate requestTemplate = new RequestTemplate();
		requestTemplate.method(POST);
		return requestTemplate;
	}

<<<<<<< HEAD
	private HttpEntity toApacheHttpEntity(RequestTemplate requestTemplate) throws IOException, URISyntaxException {
		final List<HttpUriRequest> request = new ArrayList<>(1);
		BDDMockito.given(this.httpClient.execute(ArgumentMatchers.<HttpUriRequest>any()))
				.will(new Answer<HttpResponse>() {
					@Override
					public HttpResponse answer(InvocationOnMock invocationOnMock) throws Throwable {
						request.add((HttpUriRequest) invocationOnMock.getArguments()[0]);
						return new BasicHttpResponse(new BasicStatusLine(new ProtocolVersion("http", 1, 1), 200, null));
					}
=======
	private HttpEntity toApacheHttpEntity(RequestTemplate requestTemplate)
			throws IOException {
		final List<HttpUriRequest> request = new ArrayList<>(1);
		BDDMockito.given(this.httpClient.execute(ArgumentMatchers.any()))
				.will((Answer<HttpResponse>) invocationOnMock -> {
					request.add((HttpUriRequest) invocationOnMock.getArguments()[0]);
					return new BasicHttpResponse(new BasicStatusLine(
							new ProtocolVersion("http", 1, 1), 200, null));
>>>>>>> cf20710c
				});
		new ApacheHttpClient(this.httpClient).execute(requestTemplate.resolve(new HashMap<>()).request(),
				new feign.Request.Options());
		HttpUriRequest httpUriRequest = request.get(0);
		return ((HttpEntityEnclosingRequestBase) httpUriRequest).getEntity();
	}

	private byte[] read(InputStream in, int length) throws IOException {
		byte[] bytes = new byte[length];
		in.read(bytes);
		return bytes;
	}

}<|MERGE_RESOLUTION|>--- conflicted
+++ resolved
@@ -117,26 +117,12 @@
 		return requestTemplate;
 	}
 
-<<<<<<< HEAD
-	private HttpEntity toApacheHttpEntity(RequestTemplate requestTemplate) throws IOException, URISyntaxException {
-		final List<HttpUriRequest> request = new ArrayList<>(1);
-		BDDMockito.given(this.httpClient.execute(ArgumentMatchers.<HttpUriRequest>any()))
-				.will(new Answer<HttpResponse>() {
-					@Override
-					public HttpResponse answer(InvocationOnMock invocationOnMock) throws Throwable {
-						request.add((HttpUriRequest) invocationOnMock.getArguments()[0]);
-						return new BasicHttpResponse(new BasicStatusLine(new ProtocolVersion("http", 1, 1), 200, null));
-					}
-=======
-	private HttpEntity toApacheHttpEntity(RequestTemplate requestTemplate)
-			throws IOException {
+	private HttpEntity toApacheHttpEntity(RequestTemplate requestTemplate) throws IOException {
 		final List<HttpUriRequest> request = new ArrayList<>(1);
 		BDDMockito.given(this.httpClient.execute(ArgumentMatchers.any()))
 				.will((Answer<HttpResponse>) invocationOnMock -> {
 					request.add((HttpUriRequest) invocationOnMock.getArguments()[0]);
-					return new BasicHttpResponse(new BasicStatusLine(
-							new ProtocolVersion("http", 1, 1), 200, null));
->>>>>>> cf20710c
+					return new BasicHttpResponse(new BasicStatusLine(new ProtocolVersion("http", 1, 1), 200, null));
 				});
 		new ApacheHttpClient(this.httpClient).execute(requestTemplate.resolve(new HashMap<>()).request(),
 				new feign.Request.Options());
