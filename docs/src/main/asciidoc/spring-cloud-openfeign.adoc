--- conflicted
+++ resolved
@@ -502,7 +502,6 @@
 }
 ----
 
-<<<<<<< HEAD
 If you need more control over the generated query parameter map, you can implement a custom `QueryMapEncoder` bean.
 
 === HATEOAS support
@@ -525,10 +524,6 @@
 }
 ----
 
-== Configuration properties
-
-To see the list of all Sleuth related configuration properties please check link:appendix.html[the Appendix page].
-=======
 === Troubleshooting
 
 ==== Early Initialization Errors
@@ -541,4 +536,7 @@
 @Autowired
 ObjectProvider<TestFeginClient> testFeginClient;
 ----
->>>>>>> a85294a8
+
+== Configuration properties
+
+To see the list of all Sleuth related configuration properties please check link:appendix.html[the Appendix page].