--- conflicted
+++ resolved
@@ -63,15 +63,7 @@
 for the "stores" service. If your application is a Eureka client then
 it will resolve the service in the Eureka service registry. If you
 don't want to use Eureka, you can simply configure a list of servers
-<<<<<<< HEAD
-in your external configuration.
-=======
 in your external configuration using https://cloud.spring.io/spring-cloud-static/spring-cloud-commons/current/reference/html/#simplediscoveryclient[`SimpleDiscoveryClient`].
-
-WARNING: In order to maintain backward compatibility, is used as the default load-balancer implementation.
-However, Spring Cloud Netflix Ribbon is now in maintenance mode, so we recommend using Spring Cloud LoadBalancer instead.
-To do this, set the value of `spring.cloud.loadbalancer.ribbon.enabled` to `false`.
->>>>>>> 397130a9
 
 [[spring-cloud-feign-overriding-defaults]]
 === Overriding Feign Defaults
